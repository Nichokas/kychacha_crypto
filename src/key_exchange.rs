--- conflicted
+++ resolved
@@ -1,10 +1,7 @@
 //! Kyber-1024 key exchange implementation (NIST PQC Round 3)
 
-<<<<<<< HEAD
 use crate::{MlKemKeyPair, PublicKey, SecretKey, given_oqs};
-=======
-use crate::{MlKemKeyPair, select_oqs};
->>>>>>> c781bde7
+
 use anyhow::Result;
 use hkdf::Hkdf;
 use oqs;
@@ -44,13 +41,9 @@
 /// # Errors
 /// Returns error if keypair generation fails
 pub fn generate_keypair() -> Result<MlKemKeyPair> {
-<<<<<<< HEAD
     let (sec, kem) = given_oqs()?;
     let (gpublic_key, gprivate_key) = kem
-=======
-    let kem = select_oqs()?;
-    let (public_key, private_key) = kem
->>>>>>> c781bde7
+
         .keypair()
         .map_err(|e| anyhow::anyhow!("Failed to generate ML-KEM keypair: {}", e))?;
     Ok(MlKemKeyPair {
